--- conflicted
+++ resolved
@@ -17,9 +17,6 @@
 from tqdm import tqdm
 from mani_skill.utils import visualization
 from mani_skill.utils.visualization.misc import images_to_video
-import ot  # For Wasserstein embeddings
-import pickle
-import multiprocessing as mp
 
 # Added for logging and Excel
 import datetime
@@ -27,6 +24,9 @@
 import contextlib
 import sys
 import logging
+import ot  # For Wasserstein embeddings
+import pickle
+import multiprocessing as mp
 
 from simpler_env.env.simpler_wrapper import SimlerWrapper
 from simpler_env.utils.replay_buffer import SeparatedReplayBuffer
@@ -36,9 +36,6 @@
 
 @dataclass
 class Args:
-<<<<<<< HEAD
-    env_id: Annotated[str, tyro.conf.arg(aliases=["-e"])] = "PutCarrotOnPlateInScene-v1"
-=======
     env_id: Annotated[str, tyro.conf.arg(aliases=["-e"])] = "StackGreenCubeOnYellowCubeBakedTexInScene-v1"
     """The environment ID of the task you want to simulate. Can be one of
     PutCarrotOnPlateInScene-v1, PutSpoonOnTableClothInScene-v1, StackGreenCubeOnYellowCubeBakedTexInScene-v1, PutEggplantInBasketScene-v1"""
@@ -47,26 +44,15 @@
     which runs faster enabling faster large-scale evaluations. Note that the overall behavior of the simulation
     will be slightly different between CPU and GPU backends."""
 
->>>>>>> 6f76b6c8
     seed: Annotated[int, tyro.conf.arg(aliases=["-s"])] = 0
     name: str = "MOSAIC-test"
     num_envs: int = 2 #32
     episode_len: int = 5 #80
     use_same_init: bool = False
-<<<<<<< HEAD
     steps_max: int = 2000000
     steps_vh: int = 0
     interval_eval: int = 1
     interval_save: int = 40
-=======
-
-    steps_max: int = 200000
-    steps_vh: int = 0  # episodes
-    interval_eval: int = 10
-    interval_save: int = 25
-
-    # buffer
->>>>>>> 6f76b6c8
     buffer_inferbatch: int = 4
     buffer_minibatch: int = 2
     buffer_gamma: float = 0.99
@@ -89,7 +75,6 @@
     wandb: bool = False
     only_render: bool = False
     render_info: bool = False
-<<<<<<< HEAD
     num_eval_runs: int = 5
     # MOSAIC-specific args
     comm_interval: int = 5
@@ -99,28 +84,15 @@
     sim_threshold: float = 0.7  # Cosine similarity threshold for mask sharing
 
 class Runner:
-    def __init__(self, all_args: Args, Q_emb=None, Q_mask=None):
+    def __init__(self, all_args: Args, train_xlsx=None, test_xlsx=None, Q_emb=None, Q_mask=None):
         self.args = all_args
+        self.train_xlsx = train_xlsx  # Store log directory for Excel output
+        self.test_xlsx = test_xlsx
         self.Q_emb = Q_emb
         self.Q_mask = Q_mask
         self.all_envs = all_args.all_envs.split(",") if all_args.all_envs else [all_args.env_id]
         self.task_idx = self.all_envs.index(all_args.env_id) if all_args.env_id in self.all_envs else 0
 
-=======
-    
-    # evaluation
-    num_eval_runs: int = 10
-
-
-
-class Runner:
-    def __init__(self, all_args: Args, train_xlsx=None, test_xlsx=None):
-        self.args = all_args
-        self.train_xlsx = train_xlsx  # Store log directory for Excel output
-        self.test_xlsx = test_xlsx
-        
-        # alg_name
->>>>>>> 6f76b6c8
         assert self.args.alg_name in ["ppo", "grpo"]
         np.random.seed(self.args.seed)
         random.seed(self.args.seed)
@@ -496,8 +468,6 @@
                 wandb.log(sval_stats, step=steps)
                 print("Train eval mean:", pprint.pformat({k: round(v, 4) for k, v in train_mean.items()}))
                 print("Train eval std:", pprint.pformat({k: round(v, 4) for k, v in train_std.items()}))
-<<<<<<< HEAD
-=======
 
                 # --- Append to train Excel ---
                 if self.train_xlsx is not None:
@@ -523,7 +493,6 @@
                     logging.info(f"Appended to train.xlsx: steps={steps}, mean_success={mean_success}")
 
                 # For "test" set
->>>>>>> 6f76b6c8
                 test_eval_runs = [self.eval(obj_set="test") for _ in range(self.args.num_eval_runs)]
                 test_mean, test_std = aggregate_eval(test_eval_runs)
                 sval_stats = {f"eval/{k}_ood": v for k, v in test_mean.items()}
@@ -531,12 +500,6 @@
                 wandb.log(sval_stats, step=steps)
                 print("Test eval mean:", pprint.pformat({k: round(v, 4) for k, v in test_mean.items()}))
                 print("Test eval std:", pprint.pformat({k: round(v, 4) for k, v in test_std.items()}))
-<<<<<<< HEAD
-            if episode % self.args.interval_save == self.args.interval_save - 1 or episode == max_episodes - 1:
-                print(f"Saving model at {steps}")
-                save_path = self.glob_dir / f"steps_{episode:0>4d}"
-                self.policy.save(save_path)
-=======
 
                 # --- Append to test Excel ---
                 if self.test_xlsx is not None:
@@ -564,17 +527,11 @@
                 save_path = self.glob_dir / f"steps_{episode:0>4d}"
                 #self.policy.save(save_path)
 
->>>>>>> 6f76b6c8
                 self.render(epoch=episode, obj_set="train")
                 self.render(epoch=episode, obj_set="test")
 
 def main():
     args = tyro.cli(Args)
-<<<<<<< HEAD
-    Q_emb = mp.Queue() if args.comm_interval > 0 else None
-    Q_mask = mp.Queue() if args.comm_interval > 0 else None
-    runner = Runner(args, Q_emb, Q_mask)
-=======
     # --- Logging and logdir setup ---
     timestamp = datetime.datetime.now().strftime("%Y%m%d_%H%M%S")
     log_dir = Path("logs") / timestamp / args.env_id
@@ -604,9 +561,11 @@
     logging.info("Logging started. Log file: %s", log_file)
 
     
-    runner = Runner(args, train_xlsx, test_xlsx)
-
->>>>>>> 6f76b6c8
+    
+
+    Q_emb = mp.Queue() if args.comm_interval > 0 else None
+    Q_mask = mp.Queue() if args.comm_interval > 0 else None
+    runner = Runner(args,train_xlsx, test_xlsx Q_emb, Q_mask)
     if args.only_render:
         ll = [
             "PutOnPlateInScene25VisionImage-v1",
